{
  "domain": "bosch_shc",
  "name": "Bosch SHC",
  "after_dependencies": ["zeroconf"],
  "codeowners": ["@tschamm"],
  "config_flow": true,
  "documentation": "https://github.com/tschamm/boschshc-hass/blob/master/README.md",
  "iot_class": "local_push",
  "issue_tracker": "https://github.com/tschamm/boschshc-hass/issues",
<<<<<<< HEAD
  "requirements": ["boschshcpy==0.2.89"],
  "version": "0.4.84",
=======
  "requirements": ["boschshcpy==0.2.88"],
  "version": "0.4.85",
>>>>>>> 0cf18be0
  "zeroconf": [{ "type": "_http._tcp.local.", "name": "bosch shc*" }]
}<|MERGE_RESOLUTION|>--- conflicted
+++ resolved
@@ -7,12 +7,7 @@
   "documentation": "https://github.com/tschamm/boschshc-hass/blob/master/README.md",
   "iot_class": "local_push",
   "issue_tracker": "https://github.com/tschamm/boschshc-hass/issues",
-<<<<<<< HEAD
   "requirements": ["boschshcpy==0.2.89"],
-  "version": "0.4.84",
-=======
-  "requirements": ["boschshcpy==0.2.88"],
-  "version": "0.4.85",
->>>>>>> 0cf18be0
+  "version": "0.4.86",
   "zeroconf": [{ "type": "_http._tcp.local.", "name": "bosch shc*" }]
 }
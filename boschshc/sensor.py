--- conflicted
+++ resolved
@@ -1,290 +1,261 @@
-"""Platform for sensor integration."""
-import asyncio
-import logging
-
-from boschshcpy import SHCSession, services_impl, SHCSmartPlug
-
-from homeassistant.components.sensor import DEVICE_CLASSES
-from homeassistant.const import CONF_IP_ADDRESS, CONF_NAME, TEMP_CELSIUS, POWER_WATT, DEVICE_CLASS_POWER, ENERGY_WATT_HOUR
-from homeassistant.helpers.entity import Entity
-
-from . import DOMAIN
-
-_LOGGER = logging.getLogger(__name__)
-
-
-<<<<<<< HEAD
-async def async_setup_platform(hass, config, async_add_entities, discovery_info=None):
-    """Set up the sensor platform."""
-
-    entities = []
-    session: SHCSession = hass.data[DOMAIN][slugify(config[CONF_NAME])]
-
-    for device in session.devices:
-        for service in device.device_services:
-            if (
-                service.id == "TemperatureLevel"
-                and device.name != "-RoomClimateControl-"
-            ):
-                display_name = f"{device.name}"
-                unique_id = f"{device.serial}"
-                room_name = session.room(device.room_id).name
-                entity = TemperatureSensor(display_name, unique_id, room_name, service)
-                entities += [entity]
-
-    ip_address = config_entry.data[CONF_IP_ADDRESS]
-    entities += get_power_energy_sensor_entities(session.device_helper.light_controls, "light control", ip_address, session)
-    entities += get_power_energy_sensor_entities(session.device_helper.smart_plugs, "smart plug", ip_address, session)
-
-    if entities:
-        return await async_add_entities(entities)
-
-
-=======
->>>>>>> dd806515
-async def async_setup_entry(hass, config_entry, async_add_entities):
-    """Set up the sensor platform."""
-
-    entities = []
-    session: SHCSession = hass.data[DOMAIN][config_entry.entry_id]
-
-    for device in session.devices:
-        for service in device.device_services:
-            if (
-                service.id == "TemperatureLevel"
-                and device.name != "-RoomClimateControl-"
-            ):
-                display_name = f"{device.name}"
-                unique_id = f"{device.serial}"
-                room_name = session.room(device.room_id).name
-                entity = TemperatureSensor(display_name, unique_id, room_name, service)
-                entities += [entity]
-
-    ip_address = config_entry.data[CONF_IP_ADDRESS]
-    entities += get_power_energy_sensor_entities(session.device_helper.light_controls, "light control", ip_address, session)
-    entities += get_power_energy_sensor_entities(session.device_helper.smart_plugs, "smart plug", ip_address, session)
-
-    if entities:
-        async_add_entities(entities)
-
-def get_power_energy_sensor_entities(controls, name, ip_address, session):
-    entities = []
-    for light in controls:
-        _LOGGER.debug(f"Found {name}: {light.name} ({light.id})")
-        controller_ip = ip_address
-        room_name = session.room(light.room_id).name
-        power_sensor = PowerSensor(controller_ip, room_name, light)
-        entities += [power_sensor]
-        energy_sensor = EnergySensor(controller_ip, room_name, light)
-        entities += [energy_sensor]
-    return entities
-
-class TemperatureSensor(Entity):
-    def __init__(
-        self,
-        name: str,
-        unique_id: str,
-        room_name: str,
-        device_service: services_impl.TemperatureLevelService,
-    ):
-        self._name = name
-        self._unique_id = unique_id
-        self._room_name = room_name
-        self._device_service = device_service
-
-    async def async_added_to_hass(self):
-        await super().async_added_to_hass()
-        assert self._device_service.on_state_changed is None
-
-        def on_state_changed():
-            self.schedule_update_ha_state()
-
-        self._device_service.on_state_changed = on_state_changed
-
-    async def async_will_remove_from_hass(self):
-        await super().async_will_remove_from_hass()
-        self._device_service.on_state_changed = None
-
-    @property
-    def should_poll(self):
-        return False
-
-    @property
-    def name(self):
-        return self._name
-
-    @property
-    def unique_id(self):
-        return self._unique_id
-
-    @property
-    def state(self):
-        return self._device_service.temperature
-
-    @property
-    def unit_of_measurement(self):
-        return TEMP_CELSIUS
-
-    @property
-    def state_attributes(self):
-        state_attr = super().state_attributes
-        if state_attr is None:
-            state_attr = dict()
-        state_attr["boschshc_room_name"] = self._room_name
-        return state_attr
-
-class PowerSensor(Entity):
-    def __init__(
-        self,
-        controller_ip: str,
-        room_name: str,
-        device: SHCSmartPlug,
-    ):
-        self._controller_ip = controller_ip
-        self._room_name = room_name
-        self._device = device
-
-    async def async_added_to_hass(self):
-        await super().async_added_to_hass()
-
-        def on_state_changed():
-            self.schedule_update_ha_state()
-
-        for service in self._device.device_services:
-            service.on_state_changed = on_state_changed
-
-    async def async_will_remove_from_hass(self):
-        await super().async_will_remove_from_hass()
-        for service in self._device.device_services:
-            service.on_state_changed = None
-
-
-    @property
-    def should_poll(self):
-        return True
-
-    @property
-    def name(self):
-        return f"{self._device.name} Power"
-
-    @property
-    def unique_id(self):
-        return f"{self._device.serial}_power"
-
-    @property
-    def state(self):
-        return self._device.powerconsumption
-
-    @property
-    def device_class(seld):
-        return DEVICE_CLASS_POWER
-
-    @property
-    def unit_of_measurement(self):
-        return POWER_WATT
-
-    @property
-    def device_id(self):
-        """Return the ID of this device."""
-        return self._device.id
-
-    @property
-    def manufacturer(self):
-        """The manufacturer of the device."""
-        return self._device.manufacturer
-
-    @property
-    def device_info(self):
-        """Return the device info."""
-        return {
-            "identifiers": {(DOMAIN, self.device_id)},
-            "name": self.name,
-            "manufacturer": self.manufacturer,
-            "model": self._device.device_model,
-            "sw_version": "",
-            "via_device": (DOMAIN, self._controller_ip),
-        }
-
-    @property
-    def state_attributes(self):
-        state_attr = super().state_attributes
-        if state_attr is None:
-            state_attr = dict()
-        state_attr["boschshc_room_name"] = self._room_name
-        return state_attr
-
-class EnergySensor(Entity):
-    def __init__(
-        self,
-        controller_ip: str,
-        room_name: str,
-        device: SHCSmartPlug,
-    ):
-        self._controller_ip = controller_ip
-        self._room_name = room_name
-        self._device = device
-
-    async def async_added_to_hass(self):
-        await super().async_added_to_hass()
-
-        def on_state_changed():
-            self.schedule_update_ha_state()
-
-        for service in self._device.device_services:
-            service.on_state_changed = on_state_changed
-
-    async def async_will_remove_from_hass(self):
-        await super().async_will_remove_from_hass()
-        for service in self._device.device_services:
-            service.on_state_changed = None
-
-
-    @property
-    def should_poll(self):
-        return True
-
-    @property
-    def name(self):
-        return f"{self._device.name} Energy"
-
-    @property
-    def unique_id(self):
-        return f"{self._device.serial}_energy"
-
-    @property
-    def state(self):
-        return self._device.energyconsumption
-
-    @property
-    def unit_of_measurement(self):
-        return ENERGY_WATT_HOUR
-
-    @property
-    def device_id(self):
-        """Return the ID of this device."""
-        return self._device.id
-
-    @property
-    def manufacturer(self):
-        """The manufacturer of the device."""
-        return self._device.manufacturer
-
-    @property
-    def device_info(self):
-        """Return the device info."""
-        return {
-            "identifiers": {(DOMAIN, self.device_id)},
-            "name": self.name,
-            "manufacturer": self.manufacturer,
-            "model": self._device.device_model,
-            "sw_version": "",
-            "via_device": (DOMAIN, self._controller_ip),
-        }
-
-    @property
-    def state_attributes(self):
-        state_attr = super().state_attributes
-        if state_attr is None:
-            state_attr = dict()
-        state_attr["boschshc_room_name"] = self._room_name
-        return state_attr
+"""Platform for sensor integration."""
+import asyncio
+import logging
+
+from boschshcpy import SHCSession, services_impl, SHCSmartPlug
+
+from homeassistant.components.sensor import DEVICE_CLASSES
+from homeassistant.const import CONF_IP_ADDRESS, CONF_NAME, TEMP_CELSIUS, POWER_WATT, DEVICE_CLASS_POWER, ENERGY_WATT_HOUR
+from homeassistant.helpers.entity import Entity
+
+from . import DOMAIN
+
+_LOGGER = logging.getLogger(__name__)
+
+
+async def async_setup_entry(hass, config_entry, async_add_entities):
+    """Set up the sensor platform."""
+
+    entities = []
+    session: SHCSession = hass.data[DOMAIN][config_entry.entry_id]
+
+    for device in session.devices:
+        for service in device.device_services:
+            if (
+                service.id == "TemperatureLevel"
+                and device.name != "-RoomClimateControl-"
+            ):
+                display_name = f"{device.name}"
+                unique_id = f"{device.serial}"
+                room_name = session.room(device.room_id).name
+                entity = TemperatureSensor(display_name, unique_id, room_name, service)
+                entities += [entity]
+
+    ip_address = config_entry.data[CONF_IP_ADDRESS]
+    entities += get_power_energy_sensor_entities(session.device_helper.light_controls, "light control", ip_address, session)
+    entities += get_power_energy_sensor_entities(session.device_helper.smart_plugs, "smart plug", ip_address, session)
+
+    if entities:
+        async_add_entities(entities)
+
+def get_power_energy_sensor_entities(controls, name, ip_address, session):
+    entities = []
+    for light in controls:
+        _LOGGER.debug(f"Found {name}: {light.name} ({light.id})")
+        controller_ip = ip_address
+        room_name = session.room(light.room_id).name
+        power_sensor = PowerSensor(controller_ip, room_name, light)
+        entities += [power_sensor]
+        energy_sensor = EnergySensor(controller_ip, room_name, light)
+        entities += [energy_sensor]
+    return entities
+
+class TemperatureSensor(Entity):
+    def __init__(
+        self,
+        name: str,
+        unique_id: str,
+        room_name: str,
+        device_service: services_impl.TemperatureLevelService,
+    ):
+        self._name = name
+        self._unique_id = unique_id
+        self._room_name = room_name
+        self._device_service = device_service
+
+    async def async_added_to_hass(self):
+        await super().async_added_to_hass()
+        assert self._device_service.on_state_changed is None
+
+        def on_state_changed():
+            self.schedule_update_ha_state()
+
+        self._device_service.on_state_changed = on_state_changed
+
+    async def async_will_remove_from_hass(self):
+        await super().async_will_remove_from_hass()
+        self._device_service.on_state_changed = None
+
+    @property
+    def should_poll(self):
+        return False
+
+    @property
+    def name(self):
+        return self._name
+
+    @property
+    def unique_id(self):
+        return self._unique_id
+
+    @property
+    def state(self):
+        return self._device_service.temperature
+
+    @property
+    def unit_of_measurement(self):
+        return TEMP_CELSIUS
+
+    @property
+    def state_attributes(self):
+        state_attr = super().state_attributes
+        if state_attr is None:
+            state_attr = dict()
+        state_attr["boschshc_room_name"] = self._room_name
+        return state_attr
+
+class PowerSensor(Entity):
+    def __init__(
+        self,
+        controller_ip: str,
+        room_name: str,
+        device: SHCSmartPlug,
+    ):
+        self._controller_ip = controller_ip
+        self._room_name = room_name
+        self._device = device
+
+    async def async_added_to_hass(self):
+        await super().async_added_to_hass()
+
+        def on_state_changed():
+            self.schedule_update_ha_state()
+
+        for service in self._device.device_services:
+            service.on_state_changed = on_state_changed
+
+    async def async_will_remove_from_hass(self):
+        await super().async_will_remove_from_hass()
+        for service in self._device.device_services:
+            service.on_state_changed = None
+
+
+    @property
+    def should_poll(self):
+        return True
+
+    @property
+    def name(self):
+        return f"{self._device.name} Power"
+
+    @property
+    def unique_id(self):
+        return f"{self._device.serial}_power"
+
+    @property
+    def state(self):
+        return self._device.powerconsumption
+
+    @property
+    def device_class(seld):
+        return DEVICE_CLASS_POWER
+
+    @property
+    def unit_of_measurement(self):
+        return POWER_WATT
+
+    @property
+    def device_id(self):
+        """Return the ID of this device."""
+        return self._device.id
+
+    @property
+    def manufacturer(self):
+        """The manufacturer of the device."""
+        return self._device.manufacturer
+
+    @property
+    def device_info(self):
+        """Return the device info."""
+        return {
+            "identifiers": {(DOMAIN, self.device_id)},
+            "name": self.name,
+            "manufacturer": self.manufacturer,
+            "model": self._device.device_model,
+            "sw_version": "",
+            "via_device": (DOMAIN, self._controller_ip),
+        }
+
+    @property
+    def state_attributes(self):
+        state_attr = super().state_attributes
+        if state_attr is None:
+            state_attr = dict()
+        state_attr["boschshc_room_name"] = self._room_name
+        return state_attr
+
+class EnergySensor(Entity):
+    def __init__(
+        self,
+        controller_ip: str,
+        room_name: str,
+        device: SHCSmartPlug,
+    ):
+        self._controller_ip = controller_ip
+        self._room_name = room_name
+        self._device = device
+
+    async def async_added_to_hass(self):
+        await super().async_added_to_hass()
+
+        def on_state_changed():
+            self.schedule_update_ha_state()
+
+        for service in self._device.device_services:
+            service.on_state_changed = on_state_changed
+
+    async def async_will_remove_from_hass(self):
+        await super().async_will_remove_from_hass()
+        for service in self._device.device_services:
+            service.on_state_changed = None
+
+
+    @property
+    def should_poll(self):
+        return True
+
+    @property
+    def name(self):
+        return f"{self._device.name} Energy"
+
+    @property
+    def unique_id(self):
+        return f"{self._device.serial}_energy"
+
+    @property
+    def state(self):
+        return self._device.energyconsumption
+
+    @property
+    def unit_of_measurement(self):
+        return ENERGY_WATT_HOUR
+
+    @property
+    def device_id(self):
+        """Return the ID of this device."""
+        return self._device.id
+
+    @property
+    def manufacturer(self):
+        """The manufacturer of the device."""
+        return self._device.manufacturer
+
+    @property
+    def device_info(self):
+        """Return the device info."""
+        return {
+            "identifiers": {(DOMAIN, self.device_id)},
+            "name": self.name,
+            "manufacturer": self.manufacturer,
+            "model": self._device.device_model,
+            "sw_version": "",
+            "via_device": (DOMAIN, self._controller_ip),
+        }
+
+    @property
+    def state_attributes(self):
+        state_attr = super().state_attributes
+        if state_attr is None:
+            state_attr = dict()
+        state_attr["boschshc_room_name"] = self._room_name
+        return state_attr